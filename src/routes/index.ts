--- conflicted
+++ resolved
@@ -4,12 +4,10 @@
 import lessonRouter from './lessonRoutes';
 import moduleRouter from './moduleRoutes';
 import capsuleRouter from './capsuleRoutes';
-<<<<<<< HEAD
 import achievementRouter from './achievementRoutes';
 
-=======
 import nftRouter from './nftRoutes';
->>>>>>> 2d7e2638
+
 
 const router = Router();
 
@@ -28,13 +26,13 @@
 // Capsule routes
 router.use('/capsules', capsuleRouter);
 
-<<<<<<< HEAD
+
 // Achievements routes
 router.use('/achievements', achievementRouter);
 
-=======
+
 // NFT routes
 router.use('/v1/nfts', nftRouter);
->>>>>>> 2d7e2638
+
 
 export default router; 