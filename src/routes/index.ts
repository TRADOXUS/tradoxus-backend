import { Router } from "express";
import healthRouter from "./health";
import courseRouter from "./courseRoutes";
import lessonRouter from "./lessonRoutes";
import moduleRouter from "./moduleRoutes";
import capsuleRouter from "./capsuleRoutes";
import achievementRouter from "./achievementRoutes";
import nftRouter from "./nftRoutes";
import { createAuthRoutes } from "./auth.routes";
import { createLessonProgressRoutes } from "./lessonProgress.routes";
import { AuthController } from "../controllers/AuthController";
import { LessonProgressController } from "../controllers/LessonProgressController";
import { AuthService } from "../services/AuthService";
import { LessonProgressService } from "../services/LessonProgressService";
import { AppDataSource } from "../config/database";
import { User } from "../entities/User";
import { LessonProgress } from "../entities/LessonProgress";
import { Lesson } from "../entities/Lesson";
import userRouter from "./userRoutes";
<<<<<<< HEAD
import strategyRoutes from "./strategyRoutes";
=======
import referralRoutes from "./referralRoutes";
>>>>>>> f5ea94d4

export function setupRoutes(): Router {
  const router = Router();

  // Inicializar servicios
  const authService = new AuthService(AppDataSource.getRepository(User));
  const lessonProgressService = new LessonProgressService(
    AppDataSource.getRepository(LessonProgress),
    AppDataSource.getRepository(Lesson),
  );

  // Inicializar controladores
  const authController = new AuthController(authService);
  const lessonProgressController = new LessonProgressController(
    lessonProgressService,
  );

  // Configurar rutas
  router.use("/auth", createAuthRoutes(authController));
  router.use("/progress", createLessonProgressRoutes(lessonProgressController));
  router.use("/users", userRouter);

  // Health check routes
  router.use("/health", healthRouter);

  // Course routes
  router.use("/courses", courseRouter);

  // Lesson routes
  router.use("/lessons", lessonRouter);

  // Module routes
  router.use("/modules", moduleRouter);

  // Capsule routes
  router.use("/capsules", capsuleRouter);

  // Achievements routes
  router.use("/achievements", achievementRouter);

  // NFT routes
  router.use("/v1/nfts", nftRouter);
  // Add referral routes
  router.use("/api/referral", referralRoutes);

  // Strategy Builder routes
  router.use("/strategies", strategyRoutes);

  return router;
}

export default setupRoutes();<|MERGE_RESOLUTION|>--- conflicted
+++ resolved
@@ -17,11 +17,8 @@
 import { LessonProgress } from "../entities/LessonProgress";
 import { Lesson } from "../entities/Lesson";
 import userRouter from "./userRoutes";
-<<<<<<< HEAD
 import strategyRoutes from "./strategyRoutes";
-=======
 import referralRoutes from "./referralRoutes";
->>>>>>> f5ea94d4
 
 export function setupRoutes(): Router {
   const router = Router();
