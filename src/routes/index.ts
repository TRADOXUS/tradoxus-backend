--- conflicted
+++ resolved
@@ -1,23 +1,16 @@
 import { Router } from 'express';
 import healthRouter from './health';
-<<<<<<< HEAD
-import nftRouter from './nft.routes';
-=======
 import courseRouter from './courseRoutes';
 import lessonRouter from './lessonRoutes';
 import moduleRouter from './moduleRoutes';
 import capsuleRouter from './capsuleRoutes';
->>>>>>> cb62696b
+import nftRouter from './nft.routes';
 
 const router = Router();
 
 // Health check routes
 router.use('/health', healthRouter);
 
-<<<<<<< HEAD
-// NFT routes
-router.use('/v1/nfts', nftRouter);
-=======
 // Course routes
 router.use('/courses', courseRouter);
 
@@ -29,6 +22,8 @@
 
 // Capsule routes
 router.use('/capsules', capsuleRouter);
->>>>>>> cb62696b
+
+// NFT routes
+router.use('/v1/nfts', nftRouter);
 
 export default router; 