import express from 'express';
import cors from 'cors';
import helmet from 'helmet';
import config from './config/config';
import routes from './routes';
import { errorHandler } from './middleware/errorHandler';
<<<<<<< HEAD
import { AppDataSource } from './config/database';
=======
import { authMiddleware } from "./middleware/authMiddleware";
import { connectToRedis } from "./config/redis";
import { rateLimiter } from "./middleware/rateLimiter";
>>>>>>> 2d7e2638

const app = express();

connectToRedis();

// Security middleware
app.use(helmet());
app.use(cors());

// Rate limiting middleware
app.use(rateLimiter);

// Body parsing middleware
app.use(express.json());
app.use(express.urlencoded({ extended: true }));

<<<<<<< HEAD
=======
// JWT token middleware
app.use('/api', authMiddleware);
>>>>>>> 2d7e2638

// API routes
app.use('/api/v1', routes); 

// Error handling
app.use(errorHandler);
// Database connection and server start
AppDataSource.initialize()
    .then(() => {
        console.log('Database connected successfully');
        console.log("📌 Loaded Entities:", AppDataSource.entityMetadatas.map(e => e.name));

        app.listen(config.port, () => {
            console.log(`Server is running on port ${config.port}`);
        });
    })
    .catch((error) => {
        console.error('Error connecting to the database:', error);
    });




// Start server
// app.listen(config.port, () => {
//   console.log(`The Server is running in ${config.nodeEnv} mode on port ${config.port}`);
//}); <|MERGE_RESOLUTION|>--- conflicted
+++ resolved
@@ -4,13 +4,13 @@
 import config from './config/config';
 import routes from './routes';
 import { errorHandler } from './middleware/errorHandler';
-<<<<<<< HEAD
+
 import { AppDataSource } from './config/database';
-=======
+
 import { authMiddleware } from "./middleware/authMiddleware";
 import { connectToRedis } from "./config/redis";
 import { rateLimiter } from "./middleware/rateLimiter";
->>>>>>> 2d7e2638
+
 
 const app = express();
 
@@ -27,11 +27,10 @@
 app.use(express.json());
 app.use(express.urlencoded({ extended: true }));
 
-<<<<<<< HEAD
-=======
+
 // JWT token middleware
 app.use('/api', authMiddleware);
->>>>>>> 2d7e2638
+
 
 // API routes
 app.use('/api/v1', routes); 
